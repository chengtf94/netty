--- conflicted
+++ resolved
@@ -82,11 +82,7 @@
 
         @Override
         public EventExecutor next() {
-<<<<<<< HEAD
-            // 采用轮询round-robin的方式选择Reactor
-=======
             // 求模取余：基于%运算
->>>>>>> 88ac4d1c
             return executors[(int) Math.abs(idx.getAndIncrement() % executors.length)];
         }
     }
