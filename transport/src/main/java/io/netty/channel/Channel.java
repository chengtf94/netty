/*
 * Copyright 2012 The Netty Project
 *
 * The Netty Project licenses this file to you under the Apache License,
 * version 2.0 (the "License"); you may not use this file except in compliance
 * with the License. You may obtain a copy of the License at:
 *
 *   https://www.apache.org/licenses/LICENSE-2.0
 *
 * Unless required by applicable law or agreed to in writing, software
 * distributed under the License is distributed on an "AS IS" BASIS, WITHOUT
 * WARRANTIES OR CONDITIONS OF ANY KIND, either express or implied. See the
 * License for the specific language governing permissions and limitations
 * under the License.
 */
package io.netty.channel;

import io.netty.buffer.ByteBuf;
import io.netty.buffer.ByteBufAllocator;
import io.netty.channel.socket.DatagramChannel;
import io.netty.channel.socket.DatagramPacket;
import io.netty.channel.socket.ServerSocketChannel;
import io.netty.channel.socket.SocketChannel;
import io.netty.util.AttributeMap;

import java.net.InetSocketAddress;
import java.net.SocketAddress;


/**
 * A nexus to a network socket or a component which is capable of I/O
 * operations such as read, write, connect, and bind.
 */
public interface Channel extends AttributeMap, ChannelOutboundInvoker, Comparable<Channel> {

    /**
     * Returns the globally unique identifier of this {@link Channel}.
     */
    ChannelId id();

    /**
     * Return the {@link EventLoop} this {@link Channel} was registered to.
     */
    EventLoop eventLoop();

    /**
     * Returns the parent of this channel.
     *
     * @return the parent channel.
     *         {@code null} if this channel does not have a parent channel.
     */
    Channel parent();

    /**
     * Returns the configuration of this channel.
     */
    ChannelConfig config();

    /**
     * Returns {@code true} if the {@link Channel} is open and may get active later
     */
    boolean isOpen();

    /**
     * Returns {@code true} if the {@link Channel} is registered with an {@link EventLoop}.
     */
    boolean isRegistered();

    /**
     * Return {@code true} if the {@link Channel} is active and so connected.
     */
    boolean isActive();

    /**
     * Return the {@link ChannelMetadata} of the {@link Channel} which describe the nature of the {@link Channel}.
     */
    ChannelMetadata metadata();

    /**
     * Returns the local address where this channel is bound to.  The returned
     * {@link SocketAddress} is supposed to be down-cast into more concrete
     * type such as {@link InetSocketAddress} to retrieve the detailed
     * information.
     *
     * @return the local address of this channel.
     *         {@code null} if this channel is not bound.
     */
    SocketAddress localAddress();

    /**
     * Returns the remote address where this channel is connected to.  The
     * returned {@link SocketAddress} is supposed to be down-cast into more
     * concrete type such as {@link InetSocketAddress} to retrieve the detailed
     * information.
     *
     * @return the remote address of this channel.
     *         {@code null} if this channel is not connected.
     *         If this channel is not connected but it can receive messages
     *         from arbitrary remote addresses (e.g. {@link DatagramChannel},
     *         use {@link DatagramPacket#recipient()} to determine
     *         the origination of the received message as this method will
     *         return {@code null}.
     */
    SocketAddress remoteAddress();

    /**
     * Returns the {@link ChannelFuture} which will be notified when this
     * channel is closed.  This method always returns the same future instance.
     */
    ChannelFuture closeFuture();

    /**
     * Returns {@code true} if and only if the I/O thread will perform the
     * requested write operation immediately.  Any write requests made when
     * this method returns {@code false} are queued until the I/O thread is
     * ready to process the queued write requests.
     */
    boolean isWritable();

    /**
     * Get how many bytes can be written until {@link #isWritable()} returns {@code false}.
     * This quantity will always be non-negative. If {@link #isWritable()} is {@code false} then 0.
     */
    long bytesBeforeUnwritable();

    /**
     * Get how many bytes must be drained from underlying buffers until {@link #isWritable()} returns {@code true}.
     * This quantity will always be non-negative. If {@link #isWritable()} is {@code true} then 0.
     */
    long bytesBeforeWritable();

    /**
     * Returns an <em>internal-use-only</em> object that provides unsafe operations.
     */
    Unsafe unsafe();

    /**
     * Return the assigned {@link ChannelPipeline}.
     */
    ChannelPipeline pipeline();

    /**
     * Return the assigned {@link ByteBufAllocator} which will be used to allocate {@link ByteBuf}s.
     */
    ByteBufAllocator alloc();

    @Override
    Channel read();

    @Override
    Channel flush();

    /**
<<<<<<< HEAD
     * Unsafe为Channel接口的一个内部接口，用于定义实现对Channel底层的各种操作。
     * Unsafe接口定义的操作行为只能由Netty框架的Reactor线程调用，用户线程禁止调用。
=======
     * Unsafe接口
>>>>>>> 88ac4d1c
     */
    interface Unsafe {

        /**
<<<<<<< HEAD
         * 分配接收数据使用的Buffer
=======
         * 分配接收数据用的Buffer
>>>>>>> 88ac4d1c
         */
        RecvByteBufAllocator.Handle recvBufAllocHandle();

        /**
<<<<<<< HEAD
         * 服务端绑定的端口地址
=======
         * 获取服务端绑定的端口地址
>>>>>>> 88ac4d1c
         */
        SocketAddress localAddress();

        /**
<<<<<<< HEAD
         * 远端地址
=======
         * 获取远端地址
>>>>>>> 88ac4d1c
         */
        SocketAddress remoteAddress();

        /**
<<<<<<< HEAD
         * Channel向Reactor注册
=======
         * 向Reactor注册Channel
>>>>>>> 88ac4d1c
         */
        void register(EventLoop eventLoop, ChannelPromise promise);

        /**
         * 服务端绑定端口地址
         */
        void bind(SocketAddress localAddress, ChannelPromise promise);

        /**
         * 客户端连接服务端
         */
        void connect(SocketAddress remoteAddress, SocketAddress localAddress, ChannelPromise promise);

        /**
         * 客户端断开连接服务端
         */
        void disconnect(ChannelPromise promise);

        /**
<<<<<<< HEAD
         * 关闭Channel
=======
         * 关闭channel
>>>>>>> 88ac4d1c
         */
        void close(ChannelPromise promise);

        /**
         * 强制关闭Channel
         */
        void closeForcibly();

        /**
         * Channel向Reactor取消注册
         */
        void deregister(ChannelPromise promise);

        /**
         * 读数据
         */
        void beginRead();

        /**
         * 写数据
         */
        void write(Object msg, ChannelPromise promise);

        /**
         *
         */
        void flush();

        /**
         * Return a special ChannelPromise which can be reused and passed to the operations in {@link Unsafe}.
         * It will never be notified of a success or error and so is only a placeholder for operations
         * that take a {@link ChannelPromise} as argument but for which you not want to get notified.
         */
        ChannelPromise voidPromise();

        /**
         * Returns the {@link ChannelOutboundBuffer} of the {@link Channel} where the pending write requests are stored.
         */
        ChannelOutboundBuffer outboundBuffer();
    }
}<|MERGE_RESOLUTION|>--- conflicted
+++ resolved
@@ -151,48 +151,27 @@
     Channel flush();
 
     /**
-<<<<<<< HEAD
-     * Unsafe为Channel接口的一个内部接口，用于定义实现对Channel底层的各种操作。
-     * Unsafe接口定义的操作行为只能由Netty框架的Reactor线程调用，用户线程禁止调用。
-=======
      * Unsafe接口
->>>>>>> 88ac4d1c
      */
     interface Unsafe {
 
         /**
-<<<<<<< HEAD
-         * 分配接收数据使用的Buffer
-=======
          * 分配接收数据用的Buffer
->>>>>>> 88ac4d1c
          */
         RecvByteBufAllocator.Handle recvBufAllocHandle();
 
         /**
-<<<<<<< HEAD
-         * 服务端绑定的端口地址
-=======
          * 获取服务端绑定的端口地址
->>>>>>> 88ac4d1c
          */
         SocketAddress localAddress();
 
         /**
-<<<<<<< HEAD
-         * 远端地址
-=======
          * 获取远端地址
->>>>>>> 88ac4d1c
          */
         SocketAddress remoteAddress();
 
         /**
-<<<<<<< HEAD
-         * Channel向Reactor注册
-=======
          * 向Reactor注册Channel
->>>>>>> 88ac4d1c
          */
         void register(EventLoop eventLoop, ChannelPromise promise);
 
@@ -207,26 +186,25 @@
         void connect(SocketAddress remoteAddress, SocketAddress localAddress, ChannelPromise promise);
 
         /**
-         * 客户端断开连接服务端
+         * Disconnect the {@link Channel} of the {@link ChannelFuture} and notify the {@link ChannelPromise} once the
+         * operation was complete.
          */
         void disconnect(ChannelPromise promise);
 
         /**
-<<<<<<< HEAD
-         * 关闭Channel
-=======
          * 关闭channel
->>>>>>> 88ac4d1c
          */
         void close(ChannelPromise promise);
 
         /**
-         * 强制关闭Channel
+         * Closes the {@link Channel} immediately without firing any events.  Probably only useful
+         * when registration attempt failed.
          */
         void closeForcibly();
 
         /**
-         * Channel向Reactor取消注册
+         * Deregister the {@link Channel} of the {@link ChannelPromise} from {@link EventLoop} and notify the
+         * {@link ChannelPromise} once the operation was complete.
          */
         void deregister(ChannelPromise promise);
 
