--- conflicted
+++ resolved
@@ -48,27 +48,15 @@
      */
     private final Channel parent;
     /**
-<<<<<<< HEAD
-     * Channel全局唯一ID：machineId + processId + sequence + timestamp + random
+     * 全局唯一ID：machineId + processId + sequence + timestamp + random
      */
     private final ChannelId id;
     /**
-     * 封装对底层socket的相关操作
+     * unsafe：用于封装对底层socket的相关操作
      */
     private final Unsafe unsafe;
     /**
-     * 为Channel分配独立的pipeline用于IO事件编排
-=======
-     * 全局唯一ID：machineId + processId + sequence + timestamp + random
-     */
-    private final ChannelId id;
-    /**
-     * unsafe：用于封装对底层socket的相关操作
-     */
-    private final Unsafe unsafe;
-    /**
      * pipeline：为channel分配独立的pipeline用于IO事件编排
->>>>>>> 88ac4d1c
      */
     private final DefaultChannelPipeline pipeline;
     private volatile SocketAddress localAddress;
@@ -104,11 +92,8 @@
      */
     protected AbstractChannel(Channel parent) {
         this.parent = parent;
-        // 为Channel分配全局唯一ID
         id = newId();
-        // 创建NioServerSocketChannel的底层操作类Unsafe
         unsafe = newUnsafe();
-        // 为NioServerSocketChannel分配独立的pipeline用于IO事件编排
         pipeline = newChannelPipeline();
     }
 
@@ -224,37 +209,8 @@
             assert !registered || eventLoop.inEventLoop();
         }
 
-<<<<<<< HEAD
-        @Override
-        public RecvByteBufAllocator.Handle recvBufAllocHandle() {
-            if (recvHandle == null) {
-                recvHandle = config().getRecvByteBufAllocator().newHandle();
-            }
-            return recvHandle;
-        }
-
-        @Override
-        public final ChannelOutboundBuffer outboundBuffer() {
-            return outboundBuffer;
-        }
-
-        @Override
-        public final SocketAddress localAddress() {
-            return localAddress0();
-        }
-
-        @Override
-        public final SocketAddress remoteAddress() {
-            return remoteAddress0();
-        }
-
-        /**
-         * 注册Channel到绑定的Reactor上
-==
-=======
         /**
          * 向Reactor注册Channel
->>>>>>> 88ac4d1c
          */
         @Override
         public final void register(EventLoop eventLoop, final ChannelPromise promise) {
@@ -263,28 +219,15 @@
                 promise.setFailure(new IllegalStateException("registered to an event loop already"));
                 return;
             }
-            // EventLoop的类型要与Channel的类型一样  Nio Oio Aio
             if (!isCompatible(eventLoop)) {
                 promise.setFailure(
                         new IllegalStateException("incompatible event loop type: " + eventLoop.getClass().getName()));
                 return;
             }
-<<<<<<< HEAD
-
-            // 在Channel上设置绑定的Reactor
-            AbstractChannel.this.eventLoop = eventLoop;
-
-            /**
-             * 执行Channel注册的操作必须是Reactor线程来完成：当前执行线程并不是Reactor线程，而是用户程序的启动线程Main线程。
-             * 1: 如果当前执行线程是Reactor线程，则直接执行register0进行注册
-             * 2：如果当前执行线程是外部线程，则需要将register0注册操作 封装程异步Task 由Reactor线程执行
-             * */
-=======
             // #1 在channel上设置绑定的Reactor
             AbstractChannel.this.eventLoop = eventLoop;
             // #2 执行channel注册的操作必须是Reactor线程来完成：若当前线程是Reactor线程，则直接执行register0进行注册，
             // 否则需要将register0注册操作 封装程异步Task 由Reactor线程执行
->>>>>>> 88ac4d1c
             if (eventLoop.inEventLoop()) {
                 // #2.1 当前线程是Reactor线程则直接执行注册动作register0
                 register0(promise);
@@ -319,40 +262,20 @@
                     return;
                 }
                 boolean firstRegistration = neverRegistered;
-<<<<<<< HEAD
-
-=======
->>>>>>> 88ac4d1c
                 // 执行真正的注册操作
                 doRegister();
-
-                // 修改注册状态
                 neverRegistered = false;
                 registered = true;
-<<<<<<< HEAD
-
-                // 回调pipeline中添加的ChannelInitializer的handlerAdded方法，在这里初始化channelPipeline
-                pipeline.invokeHandlerAddedIfNeeded();
-
-                // 设置regFuture为success，触发operationComplete回调,将bind操作放入Reactor的任务队列中，等待Reactor线程执行
-                safeSetSuccess(promise);
-
-                // 触发channelRegister事件
-                pipeline.fireChannelRegistered();
-
-=======
                 // 回调pipeline中添加的ChannelInitializer的handlerAdded方法，在这里初始化channelPipeline
                 pipeline.invokeHandlerAddedIfNeeded();
                 // 设置regFuture为success，触发operationComplete回调，将bind操作放入Reactor的任务队列中，等待Reactor线程执行
                 safeSetSuccess(promise);
                 // 触发channelRegister事件
                 pipeline.fireChannelRegistered();
->>>>>>> 88ac4d1c
                 // 对于服务端ServerSocketChannel来说 只有绑定端口地址成功后 channel的状态才是active的。
                 // 此时绑定操作作为异步任务在Reactor的任务队列中，绑定操作还没开始，所以这里的isActive()是false
                 if (isActive()) {
                     if (firstRegistration) {
-                        // 触发channelActive事件
                         pipeline.fireChannelActive();
                     } else if (config().isAutoRead()) {
                         beginRead();
@@ -372,14 +295,6 @@
             }
         }
 
-<<<<<<< HEAD
-
-
-
-
-
-=======
->>>>>>> 88ac4d1c
         @Override
         public final void bind(final SocketAddress localAddress, final ChannelPromise promise) {
             assertEventLoop();
@@ -971,10 +886,6 @@
             return false;
         }
 
-<<<<<<< HEAD
-
-=======
->>>>>>> 88ac4d1c
         /**
          * Marks the specified {@code promise} as failure.  If the {@code promise} is done already, log a message.
          */
@@ -1090,18 +1001,7 @@
     }
 
     /**
-<<<<<<< HEAD
-     * 注册
-     */
-    protected void doRegister() throws Exception {
-        // NOOP
-    }
-
-    /**
-     * Return {@code true} if the given {@link EventLoop} is compatible with this instance.
-=======
      * @deprecated no use-case for this.
->>>>>>> 88ac4d1c
      */
     @Deprecated
     protected void invalidateLocalAddress() {
@@ -1242,8 +1142,6 @@
     }
 
     /**
-<<<<<<< HEAD
-=======
      * Returns the {@link String} representation of this channel.  The returned
      * string contains the {@linkplain #hashCode() ID}, {@linkplain #localAddress() local address},
      * and {@linkplain #remoteAddress() remote address} of this channel for
@@ -1308,7 +1206,6 @@
     protected abstract SocketAddress remoteAddress0();
 
     /**
->>>>>>> 88ac4d1c
      * Bind the {@link Channel} to the {@link SocketAddress}
      */
     protected abstract void doBind(SocketAddress localAddress) throws Exception;
