--- conflicted
+++ resolved
@@ -35,22 +35,6 @@
      */
     private static final SelectorProvider DEFAULT_SELECTOR_PROVIDER = SelectorProvider.provider();
     private static final ChannelMetadata METADATA = new ChannelMetadata(false, 16);
-<<<<<<< HEAD
-
-    /**
-     * 创建JDK NIO ServerSocketChannel
-     */
-    private static ServerSocketChannel newSocket(SelectorProvider provider) {
-        try {
-            return provider.openServerSocketChannel();
-        } catch (IOException e) {
-            throw new ChannelException(
-                    "Failed to open a server socket.", e);
-        }
-    }
-
-=======
->>>>>>> 88ac4d1c
     /**
      * ServerSocketChannel相关的配置
      */
