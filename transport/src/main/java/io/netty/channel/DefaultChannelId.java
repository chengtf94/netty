--- conflicted
+++ resolved
@@ -39,27 +39,17 @@
     private static final InternalLogger logger = InternalLoggerFactory.getInstance(DefaultChannelId.class);
 
     /**
-<<<<<<< HEAD
-     * 机器ID、进程ID、序列号生成器
-=======
      * 机器ID、进程ID长度、进程ID、序列号长度、时间戳长度、随机数长度、下一个序列号
->>>>>>> 88ac4d1c
      */
     private static final byte[] MACHINE_ID;
+    private static final int PROCESS_ID_LEN = 4;
     private static final int PROCESS_ID;
-    private static final AtomicInteger nextSequence = new AtomicInteger();
-    private static final int PROCESS_ID_LEN = 4;
     private static final int SEQUENCE_LEN = 4;
     private static final int TIMESTAMP_LEN = 8;
     private static final int RANDOM_LEN = 4;
-<<<<<<< HEAD
-=======
     private static final AtomicInteger nextSequence = new AtomicInteger();
->>>>>>> 88ac4d1c
 
     static {
-
-        // 获取进程ID
         int processId = -1;
         String customProcessId = SystemPropertyUtil.get("io.netty.processId");
         if (customProcessId != null) {
@@ -68,6 +58,7 @@
             } catch (NumberFormatException e) {
                 // Malformed input.
             }
+
             if (processId < 0) {
                 processId = -1;
                 logger.warn("-Dio.netty.processId: {} (malformed)", customProcessId);
@@ -76,7 +67,6 @@
             }
         }
 
-        // 默认进程ID
         if (processId < 0) {
             processId = defaultProcessId();
             if (logger.isDebugEnabled()) {
@@ -86,7 +76,6 @@
 
         PROCESS_ID = processId;
 
-        // 获取机器ID
         byte[] machineId = null;
         String customMachineId = SystemPropertyUtil.get("io.netty.machineId");
         if (customMachineId != null) {
@@ -100,23 +89,18 @@
             }
         }
 
-        // 默认机器ID
         if (machineId == null) {
             machineId = defaultMachineId();
             if (logger.isDebugEnabled()) {
                 logger.debug("-Dio.netty.machineId: {} (auto-detected)", MacAddressUtil.formatAddress(machineId));
             }
         }
+
         MACHINE_ID = machineId;
-
-    }
-
-    /**
-<<<<<<< HEAD
-     * 默认进程ID
-=======
+    }
+
+    /**
      * 获取默认进程ID
->>>>>>> 88ac4d1c
      */
     private static int defaultProcessId() {
         ClassLoader loader = null;
@@ -126,6 +110,7 @@
             // Invoke java.lang.management.ManagementFactory.getRuntimeMXBean().getName()
             Class<?> mgmtFactoryType = Class.forName("java.lang.management.ManagementFactory", true, loader);
             Class<?> runtimeMxBeanType = Class.forName("java.lang.management.RuntimeMXBean", true, loader);
+
             Method getRuntimeMXBean = mgmtFactoryType.getMethod("getRuntimeMXBean", EmptyArrays.EMPTY_CLASSES);
             Object bean = getRuntimeMXBean.invoke(null, EmptyArrays.EMPTY_OBJECTS);
             Method getName = runtimeMxBeanType.getMethod("getName", EmptyArrays.EMPTY_CLASSES);
@@ -173,11 +158,7 @@
     private transient String longValue;
 
     /**
-<<<<<<< HEAD
-     * 获取Channel全局唯一ID：machineId + processId + sequence + timestamp + random
-=======
      * 获取DefaultChannelId实例
->>>>>>> 88ac4d1c
      */
     public static DefaultChannelId newInstance() {
         return new DefaultChannelId();
