/*
 * Copyright 2012 The Netty Project
 *
 * The Netty Project licenses this file to you under the Apache License,
 * version 2.0 (the "License"); you may not use this file except in compliance
 * with the License. You may obtain a copy of the License at:
 *
 *   https://www.apache.org/licenses/LICENSE-2.0
 *
 * Unless required by applicable law or agreed to in writing, software
 * distributed under the License is distributed on an "AS IS" BASIS, WITHOUT
 * WARRANTIES OR CONDITIONS OF ANY KIND, either express or implied. See the
 * License for the specific language governing permissions and limitations
 * under the License.
 */
package io.netty.channel.nio;

import io.netty.buffer.ByteBuf;
import io.netty.buffer.ByteBufAllocator;
import io.netty.buffer.ByteBufUtil;
import io.netty.buffer.Unpooled;
import io.netty.channel.AbstractChannel;
import io.netty.channel.Channel;
import io.netty.channel.ChannelException;
import io.netty.channel.ChannelFuture;
import io.netty.channel.ChannelFutureListener;
import io.netty.channel.ChannelPromise;
import io.netty.channel.ConnectTimeoutException;
import io.netty.channel.EventLoop;
import io.netty.util.ReferenceCountUtil;
import io.netty.util.ReferenceCounted;
import io.netty.util.internal.logging.InternalLogger;
import io.netty.util.internal.logging.InternalLoggerFactory;

import java.io.IOException;
import java.net.SocketAddress;
import java.nio.channels.CancelledKeyException;
import java.nio.channels.ClosedChannelException;
import java.nio.channels.ConnectionPendingException;
import java.nio.channels.SelectableChannel;
import java.nio.channels.SelectionKey;
import java.util.concurrent.ScheduledFuture;
import java.util.concurrent.TimeUnit;

/**
 * Abstract base class for {@link Channel} implementations which use a Selector based approach.
 */
public abstract class AbstractNioChannel extends AbstractChannel {
    private static final InternalLogger logger = InternalLoggerFactory.getInstance(AbstractNioChannel.class);

    /**
     * JDK NIO原生ServerSocketChannel
     */
    private final SelectableChannel ch;
    /**
     *  Channel监听事件集合，例如ServerSocketChannel是SelectionKey.OP_ACCEPT连接事件
     */
    protected final int readInterestOp;
    /**
<<<<<<< HEAD
     * Channel注册到Selector后获得的SelectKey
=======
     * Channel注册到Selector后获得的SelectKey：封装了Channel感兴趣的IO事件集合~~~interestOps、IO就绪的事件集合~~readyOps、以及对应的JDK NIO Channel以及注册的Selector
>>>>>>> 88ac4d1c
     */
    volatile SelectionKey selectionKey;
    boolean readPending;
    private final Runnable clearReadPendingRunnable = new Runnable() {
        @Override
        public void run() {
            clearReadPending0();
        }
    };
    /**
     * The future of the current connection attempt.  If not null, subsequent connection attempts will fail.
     */
    private ChannelPromise connectPromise;
    private ScheduledFuture<?> connectTimeoutFuture;
    private SocketAddress requestedRemoteAddress;

    /**
     * 构造方法
     */
    protected AbstractNioChannel(Channel parent, SelectableChannel ch, int readInterestOp) {
        super(parent);
        this.ch = ch;
        this.readInterestOp = readInterestOp;
        try {
            // 设置为非阻塞模式，配合IO多路复用模型
            ch.configureBlocking(false);
        } catch (IOException e) {
            try {
                ch.close();
            } catch (IOException e2) {
                logger.warn("Failed to close a partially initialized socket.", e2);
            }
            throw new ChannelException("Failed to enter non-blocking mode.", e);
        }
    }

<<<<<<< HEAD
    @Override
    protected void doRegister() throws Exception {
        boolean selected = false;
        for (;;) {
            try {
                // Selector：表示JDK NIO Channel将要向哪个Selector进行注册。
                // int ops： 表示Channel上感兴趣的IO事件，当对应的IO事件就绪时，Selector会返回Channel对应的SelectionKey。
                // attachment：向SelectionKey中添加用户自定义的附加对象。
                // 通过SelectableChannel#register方法将Netty自定义的NioServerSocketChannel（这里的this指针）附着在SelectionKey的attechment属性上，
                // 完成Netty自定义Channel与JDK NIO Channel的关系绑定
                selectionKey = javaChannel().register(eventLoop().unwrappedSelector(), 0, this);
                return;
            } catch (CancelledKeyException e) {
                if (!selected) {
                    // Force the Selector to select now as the "canceled" SelectionKey may still be
                    // cached and not removed because no Select.select(..) operation was called yet.
                    eventLoop().selectNow();
                    selected = true;
                } else {
                    // We forced a select operation on the selector before but the SelectionKey is still cached
                    // for whatever reason. JDK bug ?
                    throw e;
                }
            }
        }
    }







    @Override
    public boolean isOpen() {
        return ch.isOpen();
    }

    @Override
    public NioUnsafe unsafe() {
        return (NioUnsafe) super.unsafe();
    }

    protected SelectableChannel javaChannel() {
        return ch;
    }

    @Override
    public NioEventLoop eventLoop() {
        return (NioEventLoop) super.eventLoop();
    }

    /**
     * Return the current {@link SelectionKey}
     */
    protected SelectionKey selectionKey() {
        assert selectionKey != null;
        return selectionKey;
    }

    /**
     * @deprecated No longer supported.
     * No longer supported.
     */
    @Deprecated
    protected boolean isReadPending() {
        return readPending;
    }

    /**
     * @deprecated Use {@link #clearReadPending()} if appropriate instead.
     * No longer supported.
     */
    @Deprecated
    protected void setReadPending(final boolean readPending) {
        if (isRegistered()) {
            EventLoop eventLoop = eventLoop();
            if (eventLoop.inEventLoop()) {
                setReadPending0(readPending);
            } else {
                eventLoop.execute(new Runnable() {
                    @Override
                    public void run() {
                        setReadPending0(readPending);
                    }
                });
            }
        } else {
            // Best effort if we are not registered yet clear readPending.
            // NB: We only set the boolean field instead of calling clearReadPending0(), because the SelectionKey is
            // not set yet so it would produce an assertion failure.
            this.readPending = readPending;
        }
    }

    /**
     * Set read pending to {@code false}.
     */
    protected final void clearReadPending() {
        if (isRegistered()) {
            EventLoop eventLoop = eventLoop();
            if (eventLoop.inEventLoop()) {
                clearReadPending0();
            } else {
                eventLoop.execute(clearReadPendingRunnable);
            }
        } else {
            // Best effort if we are not registered yet clear readPending. This happens during channel initialization.
            // NB: We only set the boolean field instead of calling clearReadPending0(), because the SelectionKey is
            // not set yet so it would produce an assertion failure.
            readPending = false;
        }
    }

    private void setReadPending0(boolean readPending) {
        this.readPending = readPending;
        if (!readPending) {
            ((AbstractNioUnsafe) unsafe()).removeReadOp();
        }
    }

    private void clearReadPending0() {
        readPending = false;
        ((AbstractNioUnsafe) unsafe()).removeReadOp();
    }

=======
>>>>>>> 88ac4d1c
    /**
     * NioUnsafe接口
     */
    public interface NioUnsafe extends Unsafe {
        /**
         * Return underlying {@link SelectableChannel}
         */
        SelectableChannel ch();

        /**
         * Finish connect
         */
        void finishConnect();

        /**
         * Read from underlying {@link SelectableChannel}
         */
        void read();

        void forceFlush();
    }

    /**
     * AbstractNioUnsafe
     */
    protected abstract class AbstractNioUnsafe extends AbstractUnsafe implements NioUnsafe {

        /**
         * 背压机制：用来防止 OOM
         */
        protected final void removeReadOp() {
            SelectionKey key = selectionKey();
            if (!key.isValid()) {
                return;
            }
            int interestOps = key.interestOps();
            if ((interestOps & readInterestOp) != 0) {
                // only remove readInterestOp if needed
                key.interestOps(interestOps & ~readInterestOp);
            }
        }

        @Override
        public final SelectableChannel ch() {
            return javaChannel();
        }

        @Override
        public final void connect(
                final SocketAddress remoteAddress, final SocketAddress localAddress, final ChannelPromise promise) {
            if (!promise.setUncancellable() || !ensureOpen(promise)) {
                return;
            }

            try {
                if (connectPromise != null) {
                    // Already a connect in process.
                    throw new ConnectionPendingException();
                }

                boolean wasActive = isActive();
                if (doConnect(remoteAddress, localAddress)) {
                    fulfillConnectPromise(promise, wasActive);
                } else {
                    connectPromise = promise;
                    requestedRemoteAddress = remoteAddress;

                    // Schedule connect timeout.
                    int connectTimeoutMillis = config().getConnectTimeoutMillis();
                    if (connectTimeoutMillis > 0) {
                        connectTimeoutFuture = eventLoop().schedule(new Runnable() {
                            @Override
                            public void run() {
                                ChannelPromise connectPromise = AbstractNioChannel.this.connectPromise;
                                if (connectPromise != null && !connectPromise.isDone()
                                        && connectPromise.tryFailure(new ConnectTimeoutException(
                                        "connection timed out: " + remoteAddress))) {
                                    close(voidPromise());
                                }
                            }
                        }, connectTimeoutMillis, TimeUnit.MILLISECONDS);
                    }

                    promise.addListener(new ChannelFutureListener() {
                        @Override
                        public void operationComplete(ChannelFuture future) throws Exception {
                            if (future.isCancelled()) {
                                if (connectTimeoutFuture != null) {
                                    connectTimeoutFuture.cancel(false);
                                }
                                connectPromise = null;
                                close(voidPromise());
                            }
                        }
                    });
                }
            } catch (Throwable t) {
                promise.tryFailure(annotateConnectException(t, remoteAddress));
                closeIfClosed();
            }
        }

        private void fulfillConnectPromise(ChannelPromise promise, boolean wasActive) {
            if (promise == null) {
                // Closed via cancellation and the promise has been notified already.
                return;
            }

            // Get the state as trySuccess() may trigger an ChannelFutureListener that will close the Channel.
            // We still need to ensure we call fireChannelActive() in this case.
            boolean active = isActive();

            // trySuccess() will return false if a user cancelled the connection attempt.
            boolean promiseSet = promise.trySuccess();

            // Regardless if the connection attempt was cancelled, channelActive() event should be triggered,
            // because what happened is what happened.
            if (!wasActive && active) {
                pipeline().fireChannelActive();
            }

            // If a user cancelled the connection attempt, close the channel, which is followed by channelInactive().
            if (!promiseSet) {
                close(voidPromise());
            }
        }

        private void fulfillConnectPromise(ChannelPromise promise, Throwable cause) {
            if (promise == null) {
                // Closed via cancellation and the promise has been notified already.
                return;
            }

            // Use tryFailure() instead of setFailure() to avoid the race against cancel().
            promise.tryFailure(cause);
            closeIfClosed();
        }

        @Override
        public final void finishConnect() {
            // Note this method is invoked by the event loop only if the connection attempt was
            // neither cancelled nor timed out.

            assert eventLoop().inEventLoop();

            try {
                boolean wasActive = isActive();
                doFinishConnect();
                fulfillConnectPromise(connectPromise, wasActive);
            } catch (Throwable t) {
                fulfillConnectPromise(connectPromise, annotateConnectException(t, requestedRemoteAddress));
            } finally {
                // Check for null as the connectTimeoutFuture is only created if a connectTimeoutMillis > 0 is used
                // See https://github.com/netty/netty/issues/1770
                if (connectTimeoutFuture != null) {
                    connectTimeoutFuture.cancel(false);
                }
                connectPromise = null;
            }
        }

        @Override
        protected final void flush0() {
            // Flush immediately only when there's no pending flush.
            // If there's a pending flush operation, event loop will call forceFlush() later,
            // and thus there's no need to call it now.
            if (!isFlushPending()) {
                super.flush0();
            }
        }

        @Override
        public final void forceFlush() {
            // directly call super.flush0() to force a flush now
            super.flush0();
        }

        private boolean isFlushPending() {
            SelectionKey selectionKey = selectionKey();
            return selectionKey.isValid() && (selectionKey.interestOps() & SelectionKey.OP_WRITE) != 0;
        }
    }

    @Override
    public NioUnsafe unsafe() {
        return (NioUnsafe) super.unsafe();
    }

    @Override
    protected boolean isCompatible(EventLoop loop) {
        return loop instanceof NioEventLoop;
    }

<<<<<<< HEAD

=======
    /**
     * 向Reactor注册Channel
     */
    @Override
    protected void doRegister() throws Exception {
        boolean selected = false;
        for (;;) {
            try {
                // 将NIOServerSocketChannel中包装的JDK NIO ServerSocketChannel注册到Reactor中的JDK NIO Selector上
                // 1）Selector：表示JDK NIO Channel将要向哪个Selector进行注册。
                // 2）ops： 表示Channel上感兴趣的IO事件，当对应的IO事件就绪时，Selector会返回Channel对应的SelectionKey。
                // 3）attachment：向SelectionKey中添加用户自定义的附加对象，这里完成Netty自定义Channel与JDK NIO Channel的关系绑定，从而在每次对Selector
                // 进行IO就绪事件轮询时，Netty 都可以从 JDK NIO Selector返回的SelectionKey中获取到自定义的Channel对象（这里指的就是NioServerSocketChannel）
                selectionKey = javaChannel().register(eventLoop().unwrappedSelector(), 0, this);
                return;
            } catch (CancelledKeyException e) {
                if (!selected) {
                    eventLoop().selectNow();
                    selected = true;
                } else {
                    throw e;
                }
            }
        }
    }
>>>>>>> 88ac4d1c

    protected SelectableChannel javaChannel() {
        return ch;
    }

    @Override
    public NioEventLoop eventLoop() {
        return (NioEventLoop) super.eventLoop();
    }

    @Override
    protected void doBeginRead() throws Exception {
        final SelectionKey selectionKey = this.selectionKey;
        if (!selectionKey.isValid()) {
            return;
        }
        readPending = true;
        final int interestOps = selectionKey.interestOps();
        if ((interestOps & readInterestOp) == 0) {
            // 添加OP_ACCEPT或OP_READ事件到interestOps集合中
            selectionKey.interestOps(interestOps | readInterestOp);
        }
    }

    @Override
    protected void doDeregister() throws Exception {
        eventLoop().cancel(selectionKey());
    }

    protected SelectionKey selectionKey() {
        assert selectionKey != null;
        return selectionKey;
    }

    @Override
    protected void doClose() throws Exception {
        ChannelPromise promise = connectPromise;
        if (promise != null) {
            // Use tryFailure() instead of setFailure() to avoid the race against cancel().
            promise.tryFailure(new ClosedChannelException());
            connectPromise = null;
        }
        ScheduledFuture<?> future = connectTimeoutFuture;
        if (future != null) {
            future.cancel(false);
            connectTimeoutFuture = null;
        }
    }






















    @Override
    public boolean isOpen() {
        return ch.isOpen();
    }


    /**
     * @deprecated No longer supported.
     * No longer supported.
     */
    @Deprecated
    protected boolean isReadPending() {
        return readPending;
    }

    /**
     * @deprecated Use {@link #clearReadPending()} if appropriate instead.
     * No longer supported.
     */
    @Deprecated
    protected void setReadPending(final boolean readPending) {
        if (isRegistered()) {
            EventLoop eventLoop = eventLoop();
            if (eventLoop.inEventLoop()) {
                setReadPending0(readPending);
            } else {
                eventLoop.execute(new Runnable() {
                    @Override
                    public void run() {
                        setReadPending0(readPending);
                    }
                });
            }
        } else {
            // Best effort if we are not registered yet clear readPending.
            // NB: We only set the boolean field instead of calling clearReadPending0(), because the SelectionKey is
            // not set yet so it would produce an assertion failure.
            this.readPending = readPending;
        }
    }

    /**
     * Set read pending to {@code false}.
     */
    protected final void clearReadPending() {
        if (isRegistered()) {
            EventLoop eventLoop = eventLoop();
            if (eventLoop.inEventLoop()) {
                clearReadPending0();
            } else {
                eventLoop.execute(clearReadPendingRunnable);
            }
        } else {
            // Best effort if we are not registered yet clear readPending. This happens during channel initialization.
            // NB: We only set the boolean field instead of calling clearReadPending0(), because the SelectionKey is
            // not set yet so it would produce an assertion failure.
            readPending = false;
        }
    }

    private void setReadPending0(boolean readPending) {
        this.readPending = readPending;
        if (!readPending) {
            ((AbstractNioUnsafe) unsafe()).removeReadOp();
        }
    }

    private void clearReadPending0() {
        readPending = false;
        ((AbstractNioUnsafe) unsafe()).removeReadOp();
    }










    /**
     * Connect to the remote peer
     */
    protected abstract boolean doConnect(SocketAddress remoteAddress, SocketAddress localAddress) throws Exception;

    /**
     * Finish the connect
     */
    protected abstract void doFinishConnect() throws Exception;

    /**
     * Returns an off-heap copy of the specified {@link ByteBuf}, and releases the original one.
     * Note that this method does not create an off-heap copy if the allocation / deallocation cost is too high,
     * but just returns the original {@link ByteBuf}..
     */
    protected final ByteBuf newDirectBuffer(ByteBuf buf) {
        final int readableBytes = buf.readableBytes();
        if (readableBytes == 0) {
            ReferenceCountUtil.safeRelease(buf);
            return Unpooled.EMPTY_BUFFER;
        }

        final ByteBufAllocator alloc = alloc();
        if (alloc.isDirectBufferPooled()) {
            ByteBuf directBuf = alloc.directBuffer(readableBytes);
            directBuf.writeBytes(buf, buf.readerIndex(), readableBytes);
            ReferenceCountUtil.safeRelease(buf);
            return directBuf;
        }

        final ByteBuf directBuf = ByteBufUtil.threadLocalDirectBuffer();
        if (directBuf != null) {
            directBuf.writeBytes(buf, buf.readerIndex(), readableBytes);
            ReferenceCountUtil.safeRelease(buf);
            return directBuf;
        }

        // Allocating and deallocating an unpooled direct buffer is very expensive; give up.
        return buf;
    }

    /**
     * Returns an off-heap copy of the specified {@link ByteBuf}, and releases the specified holder.
     * The caller must ensure that the holder releases the original {@link ByteBuf} when the holder is released by
     * this method.  Note that this method does not create an off-heap copy if the allocation / deallocation cost is
     * too high, but just returns the original {@link ByteBuf}..
     */
    protected final ByteBuf newDirectBuffer(ReferenceCounted holder, ByteBuf buf) {
        final int readableBytes = buf.readableBytes();
        if (readableBytes == 0) {
            ReferenceCountUtil.safeRelease(holder);
            return Unpooled.EMPTY_BUFFER;
        }

        final ByteBufAllocator alloc = alloc();
        if (alloc.isDirectBufferPooled()) {
            ByteBuf directBuf = alloc.directBuffer(readableBytes);
            directBuf.writeBytes(buf, buf.readerIndex(), readableBytes);
            ReferenceCountUtil.safeRelease(holder);
            return directBuf;
        }

        final ByteBuf directBuf = ByteBufUtil.threadLocalDirectBuffer();
        if (directBuf != null) {
            directBuf.writeBytes(buf, buf.readerIndex(), readableBytes);
            ReferenceCountUtil.safeRelease(holder);
            return directBuf;
        }

        // Allocating and deallocating an unpooled direct buffer is very expensive; give up.
        if (holder != buf) {
            // Ensure to call holder.release() to give the holder a chance to release other resources than its content.
            buf.retain();
            ReferenceCountUtil.safeRelease(holder);
        }

        return buf;
    }

}<|MERGE_RESOLUTION|>--- conflicted
+++ resolved
@@ -57,11 +57,7 @@
      */
     protected final int readInterestOp;
     /**
-<<<<<<< HEAD
-     * Channel注册到Selector后获得的SelectKey
-=======
      * Channel注册到Selector后获得的SelectKey：封装了Channel感兴趣的IO事件集合~~~interestOps、IO就绪的事件集合~~readyOps、以及对应的JDK NIO Channel以及注册的Selector
->>>>>>> 88ac4d1c
      */
     volatile SelectionKey selectionKey;
     boolean readPending;
@@ -86,7 +82,7 @@
         this.ch = ch;
         this.readInterestOp = readInterestOp;
         try {
-            // 设置为非阻塞模式，配合IO多路复用模型
+            // 设置为非阻塞模式
             ch.configureBlocking(false);
         } catch (IOException e) {
             try {
@@ -98,135 +94,6 @@
         }
     }
 
-<<<<<<< HEAD
-    @Override
-    protected void doRegister() throws Exception {
-        boolean selected = false;
-        for (;;) {
-            try {
-                // Selector：表示JDK NIO Channel将要向哪个Selector进行注册。
-                // int ops： 表示Channel上感兴趣的IO事件，当对应的IO事件就绪时，Selector会返回Channel对应的SelectionKey。
-                // attachment：向SelectionKey中添加用户自定义的附加对象。
-                // 通过SelectableChannel#register方法将Netty自定义的NioServerSocketChannel（这里的this指针）附着在SelectionKey的attechment属性上，
-                // 完成Netty自定义Channel与JDK NIO Channel的关系绑定
-                selectionKey = javaChannel().register(eventLoop().unwrappedSelector(), 0, this);
-                return;
-            } catch (CancelledKeyException e) {
-                if (!selected) {
-                    // Force the Selector to select now as the "canceled" SelectionKey may still be
-                    // cached and not removed because no Select.select(..) operation was called yet.
-                    eventLoop().selectNow();
-                    selected = true;
-                } else {
-                    // We forced a select operation on the selector before but the SelectionKey is still cached
-                    // for whatever reason. JDK bug ?
-                    throw e;
-                }
-            }
-        }
-    }
-
-
-
-
-
-
-
-    @Override
-    public boolean isOpen() {
-        return ch.isOpen();
-    }
-
-    @Override
-    public NioUnsafe unsafe() {
-        return (NioUnsafe) super.unsafe();
-    }
-
-    protected SelectableChannel javaChannel() {
-        return ch;
-    }
-
-    @Override
-    public NioEventLoop eventLoop() {
-        return (NioEventLoop) super.eventLoop();
-    }
-
-    /**
-     * Return the current {@link SelectionKey}
-     */
-    protected SelectionKey selectionKey() {
-        assert selectionKey != null;
-        return selectionKey;
-    }
-
-    /**
-     * @deprecated No longer supported.
-     * No longer supported.
-     */
-    @Deprecated
-    protected boolean isReadPending() {
-        return readPending;
-    }
-
-    /**
-     * @deprecated Use {@link #clearReadPending()} if appropriate instead.
-     * No longer supported.
-     */
-    @Deprecated
-    protected void setReadPending(final boolean readPending) {
-        if (isRegistered()) {
-            EventLoop eventLoop = eventLoop();
-            if (eventLoop.inEventLoop()) {
-                setReadPending0(readPending);
-            } else {
-                eventLoop.execute(new Runnable() {
-                    @Override
-                    public void run() {
-                        setReadPending0(readPending);
-                    }
-                });
-            }
-        } else {
-            // Best effort if we are not registered yet clear readPending.
-            // NB: We only set the boolean field instead of calling clearReadPending0(), because the SelectionKey is
-            // not set yet so it would produce an assertion failure.
-            this.readPending = readPending;
-        }
-    }
-
-    /**
-     * Set read pending to {@code false}.
-     */
-    protected final void clearReadPending() {
-        if (isRegistered()) {
-            EventLoop eventLoop = eventLoop();
-            if (eventLoop.inEventLoop()) {
-                clearReadPending0();
-            } else {
-                eventLoop.execute(clearReadPendingRunnable);
-            }
-        } else {
-            // Best effort if we are not registered yet clear readPending. This happens during channel initialization.
-            // NB: We only set the boolean field instead of calling clearReadPending0(), because the SelectionKey is
-            // not set yet so it would produce an assertion failure.
-            readPending = false;
-        }
-    }
-
-    private void setReadPending0(boolean readPending) {
-        this.readPending = readPending;
-        if (!readPending) {
-            ((AbstractNioUnsafe) unsafe()).removeReadOp();
-        }
-    }
-
-    private void clearReadPending0() {
-        readPending = false;
-        ((AbstractNioUnsafe) unsafe()).removeReadOp();
-    }
-
-=======
->>>>>>> 88ac4d1c
     /**
      * NioUnsafe接口
      */
@@ -420,9 +287,6 @@
         return loop instanceof NioEventLoop;
     }
 
-<<<<<<< HEAD
-
-=======
     /**
      * 向Reactor注册Channel
      */
@@ -448,7 +312,6 @@
             }
         }
     }
->>>>>>> 88ac4d1c
 
     protected SelectableChannel javaChannel() {
         return ch;
